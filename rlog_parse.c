--- conflicted
+++ resolved
@@ -152,11 +152,8 @@
 
     read_files_versions (&db, &line, &len, stream, prefix);
     free (line);
-<<<<<<< HEAD
     fclose (stream);
-=======
     xfree (prefix);
->>>>>>> 18508f47
 
     create_changesets (&db);
 
